# Copyright (c) 2019 German Aerospace Center (DLR/SC).
# All rights reserved.
#
# This file is part of gitlab2prov.
# gitlab2prov is licensed under the terms of the MIT License.
# SPDX short Identifier: MIT
#
# You may obtain a copy of the License at:
# https://opensource.org/licenses/MIT
#
# A command line tool to extract provenance data (PROV W3C)
# from GitLab hosted repositories aswell as
# to store the extracted data in a Neo4J database.
#
# code-author: Claas de Boer <claas.deboer@dlr.de>


<<<<<<< HEAD
from dataclasses import InitVar, dataclass, field
from typing import Set

from gl2p.commons import FileStatus
from gl2p.helpers import parse_time as date
from gl2p.helpers import qname
from gl2p.objects import (Addition, CommitResourceCreation, Deletion, Event,
                          Modification, PROVNode, Resource)
from prov.model import ProvDocument
=======
from dataclasses import dataclass, InitVar, field
from typing import Set, Optional, Any
from prov.model import ProvDocument, ProvBundle
>>>>>>> c719a319

from gl2p.objects import *


@dataclass
class Model:
    """
    Model implementation base class for models in ../models.
    """
    project_id: InitVar[str]
    doc: Optional[ProvDocument] = None
    bundle: Optional[ProvBundle] = None

    def __post_init__(self, project_id: str):
        self.project_id = project_id.replace("%2F", "-")
        self.doc = ProvDocument()
        self.doc.set_default_namespace("gl2p:")
        self.bundle = self.doc.bundle(self.project_id)

    def push(self, resource: Any):
        raise NotImplementedError

    def document(self) -> ProvDocument:
        return self.doc


@dataclass
class Commit(Model):
    """
    Model implementation for commit model.
    """
    relation_store: Set = field(default_factory=set)

    def push(self, resource: Commit) -> None:
        """
        Push resource into model document.
        """
        bundle = self.bundle
        author, committer, commit, parents, files = resource

        bundle.agent(*author)
        bundle.agent(*committer)
        bundle.activity(*commit)
        bundle.wasAssociatedWith(commit.id, author.id)
        bundle.wasAssociatedWith(commit.id, committer.id)

        for parent in parents:
            bundle.activity(*parent)
            bundle.wasInformedBy(commit.id, parent.id)

        for f in files:
            if isinstance(f, Addition):
                f, fv = f
                bundle.entity(*f)
                bundle.entity(*fv)
                bundle.wasGeneratedBy(f.id, commit.id)
                bundle.wasGeneratedBy(fv.id, commit.id)
                bundle.wasAttributedTo(f.id, author.id)
                bundle.wasAttributedTo(fv.id, author.id)
                if self.unique_specialization_of(fv.id, f.id):
                    bundle.specializationOf(fv.id, f.id)

            if isinstance(f, Modification):
                f, fv, fv_1s = f
                bundle.entity(*f)
                bundle.entity(*fv)
                bundle.wasAttributedTo(fv.id, commit.id)
                bundle.wasGeneratedBy(fv.id, commit.id)
                if self.unique_specialization_of(fv.id, f.id):
                    bundle.specializationOf(fv.id, f.id)
                for fv_1 in fv_1s:
                    bundle.entity(*fv_1)
                    bundle.used(commit.id, fv_1.id)
                    bundle.wasDerivedFrom(fv.id, fv_1.id)
                    if self.unique_specialization_of(fv_1.id, f.id):
                        bundle.specializationOf(fv_1.id, f.id)

            if isinstance(f, Deletion):
                f, fv = f
                bundle.entity(*f)
                bundle.entity(*fv)

                if self.unique_specialization_of(fv.id, f.id):
                    bundle.specializationOf(fv.id, f.id)
                bundle.wasInvalidatedBy(fv.id, commit.id)
        return

    def unique_specialization_of(self, start: str, target: str) -> bool:
        """
        Return whether nodes *start* and *target* are already related by a specializationOf relation.

        *start* and *target* are id strings representing a node.
        """
        tp = (start, target)
        if tp not in self.relation_store:
            self.relation_store.add(tp)
            return True
        return False


@dataclass
class CommitResource(Model):
    """
    Model implementation for commit resource model.
    """

    def push(self, resource: Resource) -> None:
        """
        Push resource into model document.
        """
        bundle = self.bundle

        # creation 
        creation, _ = resource

        committer, commit, rcreation, r, rv = creation

        bundle.activity(*commit)
        bundle.activity(*rcreation)
        bundle.agent(*committer)
        bundle.entity(*r)
        bundle.entity(*rv)

        bundle.wasAssociatedWith(commit.id, committer.id)
        bundle.wasAssociatedWith(rcreation.id, committer.id)
        bundle.wasAttributedTo(r.id, committer.id)
        bundle.wasInformedBy(rcreation.id, commit.id)
        bundle.wasAttributedTo(rv.id, committer.id)
        bundle.wasGeneratedBy(r.id, rcreation.id)
        bundle.wasGeneratedBy(rv.id, rcreation.id)
        bundle.specializationOf(rv.id, r.id)
        
        # event chain
        _, events = resource

        for event in events:
            user, e, eprev, r, rv, rv_1 = event

            bundle.entity(*r)
            bundle.entity(*rv)
            bundle.entity(*rv_1)
            bundle.activity(*e)
            bundle.activity(*eprev)
            bundle.agent(*user)

            bundle.specializationOf(rv.id, r.id)
            bundle.used(e.id, rv_1.id)
            bundle.wasInformedBy(e.id, eprev.id)
            bundle.wasAssociatedWith(e.id, user.id)
            bundle.wasDerivedFrom(rv.id, rv_1.id)
            bundle.wasAttributedTo(rv.id, user.id)
            bundle.wasGeneratedBy(rv.id, e.id)
        return<|MERGE_RESOLUTION|>--- conflicted
+++ resolved
@@ -15,21 +15,16 @@
 # code-author: Claas de Boer <claas.deboer@dlr.de>
 
 
-<<<<<<< HEAD
 from dataclasses import InitVar, dataclass, field
-from typing import Set
+from typing import Set, Optional, Any
 
 from gl2p.commons import FileStatus
 from gl2p.helpers import parse_time as date
 from gl2p.helpers import qname
 from gl2p.objects import (Addition, CommitResourceCreation, Deletion, Event,
                           Modification, PROVNode, Resource)
-from prov.model import ProvDocument
-=======
-from dataclasses import dataclass, InitVar, field
-from typing import Set, Optional, Any
 from prov.model import ProvDocument, ProvBundle
->>>>>>> c719a319
+
 
 from gl2p.objects import *
 
