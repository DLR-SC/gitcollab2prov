--- conflicted
+++ resolved
@@ -16,12 +16,9 @@
 
 
 import datetime
-<<<<<<< HEAD
 from dataclasses import dataclass, field
-from typing import Any, Dict, List, NamedTuple, Optional, Union
-=======
 from typing import List, Dict, Union, NamedTuple
->>>>>>> c719a319
+
 
 
 class PROVNode(NamedTuple):
