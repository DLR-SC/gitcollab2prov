--- conflicted
+++ resolved
@@ -11,14 +11,19 @@
 token = token
 
 [OUTPUT]
-<<<<<<< HEAD
-format = json, rdf, xml
-outfile = provout/example
-=======
 # Provenance serialization format.
 # Supported formats: json, rdf, xml, provn, dot
-format = json
->>>>>>> a80db756
+format = json, rdf, xml
+
+# File location to write provenance output to.
+# Each specified format will result in a seperate file.
+# For example:
+#     format = json, xml
+#     outfile = out/example
+# Creates the files:
+#     out/example.json
+#     out/example.xml
+outfile = provout/example
 
 [MISC]
 # Enables/Disables profiling using the cprofile lib.
